--- conflicted
+++ resolved
@@ -32,12 +32,7 @@
       uses: snok/install-poetry@v1
       with:
         # Version of Poetry to use
-<<<<<<< HEAD
-        version: 1.4.1
-
-=======
         version: 1.4.2
->>>>>>> 65476794
     - name: Install dependencies
       run: |
         poetry install
