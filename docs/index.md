--- conflicted
+++ resolved
@@ -164,21 +164,12 @@
 
 `slowapi` tries to follow [semantic versioning](https://semver.org/).
 
-<<<<<<< HEAD
 Releases are published directly from CI (github actions). To create a new release:
 - Update `CHANGELOG.md` and the version in `pyproject.toml`,
 - Commit those changes to a new PR,
 - Get the PR reviewed and merged,
 - Tag the merge commit with the same version number prefixed with `v`, eg. `v0.1.6`,
 - Push the tag to trigger the release.
-=======
-To release a new version:
-
-- Update CHANGELOG.md
-- Bump the version number in `pyproject.toml`
-- `poetry build`
-- `poetry publish`
->>>>>>> f2bf93d8
 
 # Credits
 
